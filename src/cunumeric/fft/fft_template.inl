/* Copyright 2022 NVIDIA Corporation
 *
 * Licensed under the Apache License, Version 2.0 (the "License");
 * you may not use this file except in compliance with the License.
 * You may obtain a copy of the License at
 *
 *     http://www.apache.org/licenses/LICENSE-2.0
 *
 * Unless required by applicable law or agreed to in writing, software
 * distributed under the License is distributed on an "AS IS" BASIS,
 * WITHOUT WARRANTIES OR CONDITIONS OF ANY KIND, either express or implied.
 * See the License for the specific language governing permissions and
 * limitations under the License.
 *
 */

#pragma once

// Useful for IDEs
#include "cunumeric/fft/fft.h"
#include "cunumeric/pitches.h"
#include "cunumeric/fft/fft_util.h"

namespace cunumeric {

using namespace legate;

template <VariantKind KIND,
          CuNumericFFTType FFT_TYPE,
          Type::Code CODE_OUT,
          Type::Code CODE_IN,
          int32_t DIM>
struct FFTImplBody;

template <VariantKind KIND, CuNumericFFTType FFT_TYPE>
struct FFTImpl {
  template <Type::Code CODE_IN,
            int32_t DIM,
            std::enable_if_t<(FFT<FFT_TYPE, CODE_IN>::valid)>* = nullptr>
  void operator()(FFTArgs& args) const
  {
    using INPUT_TYPE  = legate_type_of<CODE_IN>;
    using OUTPUT_TYPE = legate_type_of<FFT<FFT_TYPE, CODE_IN>::CODE_OUT>;

    auto in_rect  = args.input.shape<DIM>();
    auto out_rect = args.output.shape<DIM>();
    if (in_rect.empty() || out_rect.empty()) return;

    auto input  = args.input.read_accessor<INPUT_TYPE, DIM>(in_rect);
    auto output = args.output.write_accessor<OUTPUT_TYPE, DIM>(out_rect);

    FFTImplBody<KIND, FFT_TYPE, FFT<FFT_TYPE, CODE_IN>::CODE_OUT, CODE_IN, DIM>()(
      output, input, out_rect, in_rect, args.axes, args.direction, args.operate_over_axes);
  }

<<<<<<< HEAD
  // Filter valid types
  template <LegateTypeCode CODE_IN,
=======
  // We only support up to 3D FFTs for now
  template <Type::Code CODE_IN,
>>>>>>> 2baa32b2
            int32_t DIM,
            std::enable_if_t<(!FFT<FFT_TYPE, CODE_IN>::valid)>* = nullptr>
  void operator()(FFTArgs& args) const
  {
    assert(false);
  }
};

template <VariantKind KIND>
struct FFTDispatch {
  template <CuNumericFFTType FFT_TYPE>
  void operator()(FFTArgs& args) const
  {
    // Not expecting changing dimensions, at least for now
    assert(args.input.dim() == args.output.dim());

    double_dispatch(args.input.dim(), args.input.code(), FFTImpl<KIND, FFT_TYPE>{}, args);
  }
};

template <VariantKind KIND>
static void fft_template(TaskContext& context)
{
  FFTArgs args;

  auto& inputs  = context.inputs();
  auto& outputs = context.outputs();
  auto& scalars = context.scalars();

  args.output = std::move(outputs[0]);
  args.input  = std::move(inputs[0]);
  // Scalar arguments. Pay attention to indexes / ranges when adding or reordering arguments
  args.type              = scalars[0].value<CuNumericFFTType>();
  args.direction         = scalars[1].value<CuNumericFFTDirection>();
  args.operate_over_axes = scalars[2].value<bool>();

  for (size_t i = 3; i < scalars.size(); ++i) args.axes.push_back(scalars[i].value<int64_t>());

  fft_dispatch(args.type, FFTDispatch<KIND>{}, args);
}
}  // namespace cunumeric<|MERGE_RESOLUTION|>--- conflicted
+++ resolved
@@ -53,13 +53,8 @@
       output, input, out_rect, in_rect, args.axes, args.direction, args.operate_over_axes);
   }
 
-<<<<<<< HEAD
   // Filter valid types
-  template <LegateTypeCode CODE_IN,
-=======
-  // We only support up to 3D FFTs for now
   template <Type::Code CODE_IN,
->>>>>>> 2baa32b2
             int32_t DIM,
             std::enable_if_t<(!FFT<FFT_TYPE, CODE_IN>::valid)>* = nullptr>
   void operator()(FFTArgs& args) const
